--- conflicted
+++ resolved
@@ -1,13 +1,6 @@
 # Release Notes
 **This extension is under active development**
 
-<<<<<<< HEAD
-## 1.3.2
-
-This release fixes the following bugs:
-
-- Pause button showing `exception` in callstack and not allowing proper resumption on single-threaded applications
-=======
 ## 1.3.2 (TBD)
 
 This release adds the following features:
@@ -17,7 +10,7 @@
 This release fixes the following bugs:
 
 - Newline parsing on GDB MI output
->>>>>>> fd6296df
+- Pause button showing `exception` in callstack and not allowing proper resumption on single-threaded applications
 
 ## 1.3.1 (July/5/2022)
 
